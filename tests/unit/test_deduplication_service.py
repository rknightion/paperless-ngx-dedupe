from unittest.mock import Mock, patch
from datasketch import MinHash

from paperless_dedupe.services.deduplication_service import DeduplicationService
<<<<<<< HEAD
from paperless_dedupe.models.database import (
    Document,
    DocumentContent,
    DuplicateGroup,
    DuplicateMember,
)
=======
from paperless_dedupe.models.database import Document, DuplicateGroup, DuplicateMember
>>>>>>> 12018fe0


class TestDeduplicationService:
    """Test suite for DeduplicationService"""

    def setup_method(self):
        """Setup for each test method"""
        self.service = DeduplicationService()

    def test_preprocess_text_basic(self):
        """Test basic text preprocessing"""
        input_text = "  Hello, World!   This is a TEST.  "
        expected = "hello world this is a test"

        result = self.service.preprocess_text(input_text)
        assert result == expected

    def test_preprocess_text_special_characters(self):
        """Test preprocessing with special characters"""
        input_text = "Invoice #12345 - $500.00 (paid) @company.com"
        expected = "invoice 12345  50000 paid companycom"  # Note: double space from dash removal

        result = self.service.preprocess_text(input_text)
        assert result == expected

    def test_preprocess_text_empty(self):
        """Test preprocessing empty/None text"""
        assert self.service.preprocess_text("") == ""
        assert self.service.preprocess_text(None) == ""
        assert self.service.preprocess_text("   ") == ""

    def test_preprocess_text_excessive_whitespace(self):
        """Test preprocessing with excessive whitespace"""
        input_text = "word1    word2\n\n\tword3     word4"
        expected = "word1 word2 word3 word4"

        result = self.service.preprocess_text(input_text)
        assert result == expected

    def test_create_minhash_valid_text(self):
        """Test MinHash creation with valid text"""
        text = "This is a test document with enough words to create shingles"

        minhash = self.service.create_minhash(text)

        assert minhash is not None
        assert isinstance(minhash, MinHash)
        assert len(minhash.hashvalues) == 128  # Default num_perm

    def test_create_minhash_short_text(self):
        """Test MinHash creation with text too short for shingles"""
        text = "short text"

        minhash = self.service.create_minhash(text)

        # Should still create MinHash but might be less reliable
        assert minhash is not None
        assert isinstance(minhash, MinHash)

    def test_create_minhash_empty_text(self):
        """Test MinHash creation with empty text"""
        result = self.service.create_minhash("")
        assert result is None

        result = self.service.create_minhash(None)
        assert result is None

    def test_create_minhash_identical_texts(self):
        """Test that identical texts produce identical MinHashes"""
        text = "This is identical text for testing MinHash consistency"

        minhash1 = self.service.create_minhash(text)
        minhash2 = self.service.create_minhash(text)

        assert minhash1.jaccard(minhash2) == 1.0

    def test_create_minhash_similar_texts(self):
        """Test MinHash similarity with similar texts"""
        text1 = "This is a document about machine learning algorithms"
        text2 = "This is a document about machine learning algorithms and AI"

        minhash1 = self.service.create_minhash(text1)
        minhash2 = self.service.create_minhash(text2)

        similarity = minhash1.jaccard(minhash2)
        assert 0.5 < similarity < 1.0  # Should be similar but not identical

    def test_create_minhash_different_texts(self):
        """Test MinHash with completely different texts"""
        text1 = "This document discusses cats and their behavior patterns"
        text2 = "Financial report for quarterly earnings and revenue growth"

        minhash1 = self.service.create_minhash(text1)
        minhash2 = self.service.create_minhash(text2)

        similarity = minhash1.jaccard(minhash2)
        assert similarity < 0.3  # Should be very different

    def test_calculate_similarity_score_identical_documents(self):
        """Test similarity scoring with identical documents"""
        # Create mock documents
        doc1 = Mock(spec=Document)
        doc1.id = 1
        doc1.file_size = 1000

        doc2 = Mock(spec=Document)
        doc2.id = 2
        doc2.file_size = 1000

        text = "This is identical document content for testing"

        # Create MinHashes
        minhash1 = self.service.create_minhash(text)
        minhash2 = self.service.create_minhash(text)

        self.service.minhashes = {1: minhash1, 2: minhash2}

        score = self.service.calculate_similarity_score(doc1, doc2, text, text)

        # Should have high similarity
        assert score > 0.8

    def test_calculate_similarity_score_different_sizes(self):
        """Test similarity scoring with very different file sizes"""
        doc1 = Mock(spec=Document)
        doc1.id = 1
        doc1.file_size = 1000

        doc2 = Mock(spec=Document)
        doc2.id = 2
        doc2.file_size = 10000  # 10x larger

        text = "Same content but different file sizes"

        minhash1 = self.service.create_minhash(text)
        minhash2 = self.service.create_minhash(text)

        self.service.minhashes = {1: minhash1, 2: minhash2}

        score = self.service.calculate_similarity_score(doc1, doc2, text, text)

        # Should be lower due to size difference
        assert score < 1.0

    def test_calculate_similarity_score_no_minhashes(self):
        """Test similarity scoring without MinHashes"""
        doc1 = Mock(spec=Document)
        doc1.id = 1
        doc1.file_size = 1000

        doc2 = Mock(spec=Document)
        doc2.id = 2
        doc2.file_size = 1000

        text = "Content without MinHash data"

        # No MinHashes in service
        self.service.minhashes = {}

        score = self.service.calculate_similarity_score(doc1, doc2, text, text)

        # Should still calculate based on text similarity
        assert score > 0

    def test_get_document_hash_consistent(self):
        """Test that document hash is consistent"""
        text = "This is test content for hashing"

        hash1 = self.service.get_document_hash(text)
        hash2 = self.service.get_document_hash(text)

        assert hash1 == hash2
        assert len(hash1) == 64  # SHA256 hex length

    def test_get_document_hash_different_content(self):
        """Test that different content produces different hashes"""
        text1 = "This is the first document"
        text2 = "This is the second document"

        hash1 = self.service.get_document_hash(text1)
        hash2 = self.service.get_document_hash(text2)

        assert hash1 != hash2

    def test_get_document_hash_empty_content(self):
        """Test document hash with empty content"""
        result = self.service.get_document_hash("")
        assert result is None

        result = self.service.get_document_hash(None)
        assert result is None

    def test_serialize_deserialize_minhash(self):
        """Test MinHash serialization and deserialization"""
        text = "Test content for MinHash serialization"
        original_minhash = self.service.create_minhash(text)

        # Serialize
        serialized = self.service.serialize_minhash(original_minhash)
        assert serialized is not None
        assert isinstance(serialized, bytes)

        # Deserialize
        deserialized = self.service.deserialize_minhash(serialized)
        assert deserialized is not None
        assert isinstance(deserialized, MinHash)

        # Should be identical
        assert original_minhash.jaccard(deserialized) == 1.0

    def test_serialize_deserialize_none(self):
        """Test serialization with None input"""
        assert self.service.serialize_minhash(None) is None
        assert self.service.deserialize_minhash(None) is None
        assert self.service.deserialize_minhash(b"") is None

    def test_build_lsh_index(self):
        """Test LSH index building"""
        # Create mock documents
        documents = []
        contents = {}

        for i in range(3):
            doc = Mock(spec=Document)
            doc.id = i + 1
            documents.append(doc)
            contents[doc.id] = f"Document {i + 1} content for LSH indexing"

        self.service.build_lsh_index(documents, contents)

        # Check that MinHashes were created
        assert len(self.service.minhashes) == 3

        # Check that LSH index was built
        assert self.service.lsh_index is not None

    def test_build_lsh_index_empty_content(self):
        """Test LSH index building with some empty content"""
        # Create mock documents
        documents = []
        contents = {}

        for i in range(3):
            doc = Mock(spec=Document)
            doc.id = i + 1
            documents.append(doc)

            # Only add content for first two documents
            if i < 2:
                contents[doc.id] = f"Document {i + 1} content"

        self.service.build_lsh_index(documents, contents)

        # Should only have MinHashes for documents with content
        assert len(self.service.minhashes) == 2

    @patch("paperless_dedupe.services.deduplication_service.logger")
    def test_find_duplicates_basic(self, mock_logger):
        """Test basic duplicate finding functionality"""
        # Create mock documents with similar content
        documents = []
        contents = {}

        # Create two very similar documents
        for i in range(2):
            doc = Mock(spec=Document)
            doc.id = i + 1
            doc.file_size = 1000
            documents.append(doc)
            contents[doc.id] = "This is very similar document content for testing"

        # Add a different document
        doc3 = Mock(spec=Document)
        doc3.id = 3
        doc3.file_size = 500
        documents.append(doc3)
        contents[3] = "This is completely different content about cats and dogs"

        duplicate_groups = self.service.find_duplicates(
            documents, contents, threshold=0.7
        )

        # Should find at least one duplicate group
        assert len(duplicate_groups) >= 0  # Might be 0 or 1 depending on threshold

        # Verify logging was called
        mock_logger.info.assert_called()

    def test_find_duplicates_no_duplicates(self):
        """Test duplicate finding with no similar documents"""
        documents = []
        contents = {}

        # Create documents with very different content
        topics = ["cats", "dogs", "cars", "computers"]
        for i, topic in enumerate(topics):
            doc = Mock(spec=Document)
            doc.id = i + 1
            doc.file_size = 1000
            documents.append(doc)
            contents[doc.id] = (
                f"This document is entirely about {topic} and nothing else"
            )

        duplicate_groups = self.service.find_duplicates(
            documents, contents, threshold=0.8
        )

        # Should find no duplicate groups
        assert len(duplicate_groups) == 0

    def test_find_duplicates_empty_input(self):
        """Test duplicate finding with empty input"""
        duplicate_groups = self.service.find_duplicates([], {}, threshold=0.8)
        assert len(duplicate_groups) == 0

    def test_save_duplicate_groups(self, db_session):
        """Test saving duplicate groups to database"""
        # Create mock documents
        from paperless_dedupe.models.database import Document

        doc1 = Document(paperless_id=1, title="Doc 1", fingerprint="abc123")
        doc2 = Document(paperless_id=2, title="Doc 2", fingerprint="def456")

        db_session.add(doc1)
        db_session.add(doc2)
        db_session.commit()

        # Create duplicate group data
        duplicate_groups = [
            {"documents": [doc1, doc2], "confidence": 0.85, "scores": {doc2.id: 0.85}}
        ]

        self.service.save_duplicate_groups(db_session, duplicate_groups)

        # Verify group was saved
        groups = db_session.query(DuplicateGroup).all()
        assert len(groups) == 1
        assert groups[0].confidence_score == 0.85

        # Verify members were saved
        members = db_session.query(DuplicateMember).all()
        assert len(members) == 2

        # Check primary document designation
        primary_members = [m for m in members if m.is_primary]
        assert len(primary_members) == 1
        assert primary_members[0].document_id == doc1.id


class TestDeduplicationServiceIntegration:
    """Integration tests for deduplication service with realistic scenarios"""

    def setup_method(self):
        self.service = DeduplicationService()

    def test_invoice_duplicates(self):
        """Test detection of invoice duplicates with minor variations"""
        documents = []
        contents = {}

        # Original invoice
        doc1 = Mock(spec=Document)
        doc1.id = 1
        doc1.file_size = 2048
        documents.append(doc1)
        contents[1] = """
        INVOICE #INV-2024-001
        Date: January 15, 2024

        Bill To: Acme Corporation
        123 Business Street

        Description: Consulting Services
        Amount: $1,500.00

        Total Due: $1,500.00
        """

        # Scanned copy with OCR variations
        doc2 = Mock(spec=Document)
        doc2.id = 2
        doc2.file_size = 2052
        documents.append(doc2)
        contents[2] = """
        INVOICE #INV-2024-OOl
        Date: January l5, 2024

        Bill To: Acme Corporation
        l23 Business Street

        Description: Consulting Services
        Amount: $l,5OO.OO

        Total Due: $l,5OO.OO
        """

        # Different invoice
        doc3 = Mock(spec=Document)
        doc3.id = 3
        doc3.file_size = 1800
        documents.append(doc3)
        contents[3] = """
        INVOICE #INV-2024-002
        Date: February 1, 2024

        Bill To: Different Company Inc
        456 Other Avenue

        Description: Software License
        Amount: $2,000.00

        Total Due: $2,000.00
        """

        duplicate_groups = self.service.find_duplicates(
            documents, contents, threshold=0.4
        )

        # Should detect doc1 and doc2 as duplicates (they're very similar despite OCR errors)
        if len(duplicate_groups) > 0:
            # Find the group containing our similar invoices
            similar_group = None
            for group in duplicate_groups:
                doc_ids = [doc.id for doc in group["documents"]]
                if 1 in doc_ids and 2 in doc_ids:
                    similar_group = group
                    break

            if similar_group:
                assert similar_group["confidence"] > 0.4

        # At minimum, test that the algorithm ran without errors
        assert isinstance(duplicate_groups, list)

    def test_receipt_variations(self):
        """Test detection of receipt duplicates with different quality scans"""
        documents = []
        contents = {}

        # High quality scan
        doc1 = Mock(spec=Document)
        doc1.id = 1
        doc1.file_size = 1024
        documents.append(doc1)
        contents[1] = (
            "RECEIPT Coffee Shop 123 Main St Date: 2024-01-15 Time: 09:30 AM Cappuccino $4.50 Tax $0.36 Total $4.86"
        )

        # Low quality scan with OCR errors
        doc2 = Mock(spec=Document)
        doc2.id = 2
        doc2.file_size = 1028
        documents.append(doc2)
        contents[2] = (
            "RECEIPT Coffee Shop l23 Main St Date: 2O24-Ol-l5 Time: O9:3O AM Cappuccino $4.5O Tax $O.36 Total $4.86"
        )

        duplicate_groups = self.service.find_duplicates(
            documents, contents, threshold=0.7
        )

        # Should detect as duplicates despite OCR errors
        if duplicate_groups:
            group = duplicate_groups[0]
            doc_ids = [doc.id for doc in group["documents"]]
            assert 1 in doc_ids and 2 in doc_ids<|MERGE_RESOLUTION|>--- conflicted
+++ resolved
@@ -2,16 +2,12 @@
 from datasketch import MinHash
 
 from paperless_dedupe.services.deduplication_service import DeduplicationService
-<<<<<<< HEAD
 from paperless_dedupe.models.database import (
     Document,
     DocumentContent,
     DuplicateGroup,
     DuplicateMember,
 )
-=======
-from paperless_dedupe.models.database import Document, DuplicateGroup, DuplicateMember
->>>>>>> 12018fe0
 
 
 class TestDeduplicationService:
