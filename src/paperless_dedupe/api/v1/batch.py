--- conflicted
+++ resolved
@@ -3,11 +3,7 @@
 from fastapi import APIRouter, Depends, HTTPException
 from pydantic import BaseModel
 from sqlalchemy.orm import Session
-<<<<<<< HEAD
-
-=======
 from typing import Optional
->>>>>>> 12018fe0
 from paperless_dedupe.models.database import get_db
 
 router = APIRouter()
