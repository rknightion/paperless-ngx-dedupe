--- conflicted
+++ resolved
@@ -1,22 +1,15 @@
-<<<<<<< HEAD
 import logging
 
 from fastapi import APIRouter, Depends
 from pydantic import BaseModel, Field, validator
-=======
-from fastapi import APIRouter, Depends
->>>>>>> 12018fe0
 from sqlalchemy.orm import Session
 
 from paperless_dedupe.core.config import settings
 from paperless_dedupe.models.database import AppConfig, get_db
 from paperless_dedupe.services.paperless_client import PaperlessClient
-<<<<<<< HEAD
-=======
 from pydantic import BaseModel, Field, validator
 from typing import Optional
 import logging
->>>>>>> 12018fe0
 
 logger = logging.getLogger(__name__)
 router = APIRouter()
@@ -263,24 +256,12 @@
             if success:
                 # Try to get document count as a test
                 try:
-<<<<<<< HEAD
                     # Use the get_documents method which returns paginated results
                     data = await client.get_documents(page=1, page_size=1)
                     doc_count = data.get("count", 0)
                     version = f"Connected (found {doc_count} documents)"
                 except Exception as e:
                     logger.warning(f"Could not get document count from API: {e}")
-=======
-                    response = await client._request_with_retry(
-                        "GET",
-                        f"{client.base_url}/api/documents/",
-                        params={"page_size": 1}
-                    )
-                    data = response.json()
-                    doc_count = data.get("count", 0)
-                    version = f"Connected (found {doc_count} documents)"
-                except Exception:
->>>>>>> 12018fe0
                     version = "Connected"
 
                 return ConnectionTestResponse(
@@ -306,5 +287,8 @@
     # Delete all config items
     db.query(AppConfig).delete()
     db.commit()
-
-    return {"status": "success", "message": "Configuration reset to defaults"}+    
+    return {
+        "status": "success",
+        "message": "Configuration reset to defaults"
+    }