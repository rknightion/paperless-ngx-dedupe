--- conflicted
+++ resolved
@@ -3,19 +3,9 @@
 import logging
 import pickle
 import re
-<<<<<<< HEAD
 from collections.abc import Callable
-
 from datasketch import MinHash, MinHashLSH
 from rapidfuzz import fuzz
-=======
-from typing import List, Dict, Optional, Callable
-from datasketch import MinHash, MinHashLSH
-from rapidfuzz import fuzz
-import logging
-from paperless_dedupe.core.config import settings
-from paperless_dedupe.models.database import Document, DuplicateGroup, DuplicateMember
->>>>>>> 12018fe0
 from sqlalchemy.orm import Session
 
 from paperless_dedupe.core.config import settings
